import axios, { AxiosInstance, AxiosResponse, AxiosError } from 'axios';

// 统一的API响应格式
export interface ApiResponse<T = any> {
  success: boolean;
  data?: T;
  message?: string;
  error?: string;
  code?: number;
}

// API端点配置
export const API_ENDPOINTS = {
  CHAT: {
    SEND: '/chat',
    SAFETY_CHECK: '/chat/safety-check',
    EDU_ASK: '/chat/edu-ask',
    EMOTION_SUPPORT: '/chat/emotion-support',
  },
  AUDIO: {
    TRANSCRIBE: '/audio/transcribe',
    SYNTHESIZE: '/audio/synthesize',
  },
  AUTH: {
    LOGIN: '/auth/login',
    REGISTER: '/auth/register',
    LOGOUT: '/auth/logout',
  },
  PARENT_CONTROL: {
    GET_SETTINGS: '/parent-control/settings',
    UPDATE_SETTINGS: '/parent-control/settings',
    GET_FILTERS: '/parent-control/filters',
  }
};

// 创建axios实例
const createApiInstance = (): AxiosInstance => {
  const instance = axios.create({
    baseURL: import.meta.env.VITE_API_BASE_URL || 'http://localhost:8000',
    timeout: 30000,
    headers: {
      'Content-Type': 'application/json',
    },
  });

  // 请求拦截器
  instance.interceptors.request.use(
    (config) => {
      // 添加认证token
      const token = localStorage.getItem('auth_token');
      if (token) {
        config.headers.Authorization = `Bearer ${token}`;
      }

      // 添加请求ID用于追踪
      config.headers['X-Request-ID'] = `req_${Date.now()}_${Math.random().toString(36).substr(2, 9)}`;
      
      console.log(`[API Request] ${config.method?.toUpperCase()} ${config.url}`, {
        headers: config.headers,
        data: config.data
      });

      return config;
    },
    (error) => {
      console.error('[API Request Error]', error);
      return Promise.reject(error);
    }
  );

  // 响应拦截器
  instance.interceptors.response.use(
    (response: AxiosResponse): AxiosResponse<ApiResponse> => {
      console.log(`[API Response] ${response.config.method?.toUpperCase()} ${response.config.url}`, {
        status: response.status,
        data: response.data
      });

      // 统一响应格式处理
      const originalData = response.data;
      
      // 如果后端已经返回标准格式，直接使用
      if (originalData && typeof originalData === 'object' && 'success' in originalData) {
        return response;
      }

      // 否则包装成标准格式
      const wrappedData: ApiResponse = {
        success: true,
        data: originalData,
        message: 'Success'
      };

      response.data = wrappedData;
      return response;
    },
    (error: AxiosError) => {
      console.error('[API Response Error]', {
        message: error.message,
        status: error.response?.status,
        statusText: error.response?.statusText,
        data: error.response?.data,
        config: {
          method: error.config?.method,
          url: error.config?.url,
          baseURL: error.config?.baseURL
        }
      });

      // 统一错误格式处理
      const errorResponse: ApiResponse = {
        success: false,
        error: error.message,
        message: getErrorMessage(error),
        code: error.response?.status || 0
      };

      // 特殊错误处理
      if (error.response?.status === 401) {
        // 未授权，清除token并跳转登录
        localStorage.removeItem('auth_token');
        window.location.href = '/login';
      }

      // 将错误包装成标准格式并抛出
      const wrappedError = new Error(errorResponse.message);
      (wrappedError as any).response = {
        ...error.response,
        data: errorResponse
      };

      return Promise.reject(wrappedError);
    }
  );

  return instance;
};

// 获取错误消息
const getErrorMessage = (error: AxiosError): string => {
  if (error.response?.data) {
    const data = error.response.data as any;
    
    // 尝试从不同字段获取错误消息
    if (data.detail) return data.detail;
    if (data.message) return data.message;
    if (data.error) return data.error;
    if (typeof data === 'string') return data;
  }

  // 根据状态码返回默认消息
  switch (error.response?.status) {
    case 400:
      return '请求参数错误';
    case 401:
      return '未授权访问';
    case 403:
      return '禁止访问';
    case 404:
      return '请求的资源不存在';
    case 500:
      return '服务器内部错误';
    case 502:
      return '网关错误';
    case 503:
      return '服务暂时不可用';
    case 504:
      return '网关超时';
    default:
      if (error.code === 'ECONNABORTED') {
        return '请求超时，请重试';
      }
      if (error.code === 'ERR_NETWORK') {
        return '网络连接失败，请检查网络';
      }
      return error.message || '未知错误';
  }
};

// 创建API实例
export const apiRequest = createApiInstance();

// 导出便捷方法
export const api = {
  get: <T = any>(url: string, config?: any): Promise<ApiResponse<T>> =>
    apiRequest.get(url, config).then(res => res.data),
    
  post: <T = any>(url: string, data?: any, config?: any): Promise<ApiResponse<T>> =>
    apiRequest.post(url, data, config).then(res => res.data),
    
  put: <T = any>(url: string, data?: any, config?: any): Promise<ApiResponse<T>> =>
    apiRequest.put(url, data, config).then(res => res.data),
    
  delete: <T = any>(url: string, config?: any): Promise<ApiResponse<T>> =>
    apiRequest.delete(url, config).then(res => res.data),
    
  patch: <T = any>(url: string, data?: any, config?: any): Promise<ApiResponse<T>> =>
    apiRequest.patch(url, data, config).then(res => res.data),
};

<<<<<<< HEAD
export default api;
=======
// API端点常量
export const API_ENDPOINTS = {
  // 认证相关
  AUTH: {
    LOGIN: '/auth/login',
    REGISTER: '/auth/register',
    ME: '/auth/me',
  },
  
  // 聊天相关
  CHAT: {
    SEND: '/chat',
    SAFETY_CHECK: '/safety/check',
    EDU_ASK: '/edu/ask',
    EMOTION_SUPPORT: '/emotion/support',
  },
  
  // 音频相关
  AUDIO: {
    TRANSCRIBE: '/audio/transcribe',
    SYNTHESIZE: '/audio/synthesize',
    PROCESS: '/audio/process',
  },
  
  // 声纹相关
  VOICE: {
    REGISTER: '/voice/register',
    VERIFY: '/voice/verify',
  },
  
  // 记忆管理
  MEMORY: {
    MANAGE: '/memory/manage',
  },
  
  // 用户相关
  USERS: {
    CONVERSATIONS: (userId: number) => `/users/${userId}/conversations`,
    RECENT_CONVERSATIONS: (userId: number) => `/users/${userId}/conversations/recent`,
    CONVERSATION_BY_AGENT: (userId: number, agentType: string) => `/users/${userId}/conversations/${agentType}`,
    SECURITY_LOGS: (userId: number) => `/users/${userId}/security-logs`,
    ACTIVITY_STATS: (userId: number) => `/users/${userId}/activity-stats`,
    LEARNING_PROGRESS: (userId: number) => `/users/${userId}/learning-progress`,
    CONTENT_FILTERS: (userId: number) => `/users/${userId}/content-filters`,
    USAGE_LIMITS: (userId: number) => `/users/${userId}/usage-limits`,
    SESSIONS: (userId: number) => `/users/${userId}/sessions`,
  },
  
  // 会话相关
  SESSIONS: {
    INFO: (sessionId: number) => `/sessions/${sessionId}`,
    DELETE: (sessionId: number) => `/sessions/${sessionId}`,
    CONVERSATIONS: (sessionId: number) => `/sessions/${sessionId}/conversations`,
    UPDATE_TITLE: (sessionId: number) => `/sessions/${sessionId}/title`,
    ACTIVATE: (sessionId: number) => `/sessions/${sessionId}/activate`,
    DEACTIVATE: (sessionId: number) => `/sessions/${sessionId}/deactivate`,
  },

  // LangGraph相关
  LANGGRAPH: {
    CHAT: '/langgraph/chat',
    CHAT_STREAM: '/langgraph/chat/stream',
    WORKFLOW_STATE: '/langgraph/workflow/state',
    CONVERSATION_FLOW: '/langgraph/analytics/conversation-flow',
    CREATE_SESSION: '/langgraph/session/create',
    SESSION_HISTORY: (sessionId: number) => `/langgraph/session/${sessionId}/history`,
    USER_INSIGHTS: (userId: number) => `/langgraph/users/${userId}/insights`,
    TEST_WORKFLOW: '/langgraph/test/workflow',
  },
};
>>>>>>> a1ce61bc
<|MERGE_RESOLUTION|>--- conflicted
+++ resolved
@@ -11,26 +11,73 @@
 
 // API端点配置
 export const API_ENDPOINTS = {
+  // 认证相关
+  AUTH: {
+    LOGIN: '/auth/login',
+    REGISTER: '/auth/register',
+    ME: '/auth/me',
+  },
+  
+  // 聊天相关
   CHAT: {
     SEND: '/chat',
-    SAFETY_CHECK: '/chat/safety-check',
-    EDU_ASK: '/chat/edu-ask',
-    EMOTION_SUPPORT: '/chat/emotion-support',
-  },
+    SAFETY_CHECK: '/safety/check',
+    EDU_ASK: '/edu/ask',
+    EMOTION_SUPPORT: '/emotion/support',
+  },
+  
+  // 音频相关
   AUDIO: {
     TRANSCRIBE: '/audio/transcribe',
     SYNTHESIZE: '/audio/synthesize',
-  },
-  AUTH: {
-    LOGIN: '/auth/login',
-    REGISTER: '/auth/register',
-    LOGOUT: '/auth/logout',
-  },
-  PARENT_CONTROL: {
-    GET_SETTINGS: '/parent-control/settings',
-    UPDATE_SETTINGS: '/parent-control/settings',
-    GET_FILTERS: '/parent-control/filters',
-  }
+    PROCESS: '/audio/process',
+  },
+  
+  // 声纹相关
+  VOICE: {
+    REGISTER: '/voice/register',
+    VERIFY: '/voice/verify',
+  },
+  
+  // 记忆管理
+  MEMORY: {
+    MANAGE: '/memory/manage',
+  },
+  
+  // 用户相关
+  USERS: {
+    CONVERSATIONS: (userId: number) => `/users/${userId}/conversations`,
+    RECENT_CONVERSATIONS: (userId: number) => `/users/${userId}/conversations/recent`,
+    CONVERSATION_BY_AGENT: (userId: number, agentType: string) => `/users/${userId}/conversations/${agentType}`,
+    SECURITY_LOGS: (userId: number) => `/users/${userId}/security-logs`,
+    ACTIVITY_STATS: (userId: number) => `/users/${userId}/activity-stats`,
+    LEARNING_PROGRESS: (userId: number) => `/users/${userId}/learning-progress`,
+    CONTENT_FILTERS: (userId: number) => `/users/${userId}/content-filters`,
+    USAGE_LIMITS: (userId: number) => `/users/${userId}/usage-limits`,
+    SESSIONS: (userId: number) => `/users/${userId}/sessions`,
+  },
+  
+  // 会话相关
+  SESSIONS: {
+    INFO: (sessionId: number) => `/sessions/${sessionId}`,
+    DELETE: (sessionId: number) => `/sessions/${sessionId}`,
+    CONVERSATIONS: (sessionId: number) => `/sessions/${sessionId}/conversations`,
+    UPDATE_TITLE: (sessionId: number) => `/sessions/${sessionId}/title`,
+    ACTIVATE: (sessionId: number) => `/sessions/${sessionId}/activate`,
+    DEACTIVATE: (sessionId: number) => `/sessions/${sessionId}/deactivate`,
+  },
+
+  // LangGraph相关
+  LANGGRAPH: {
+    CHAT: '/langgraph/chat',
+    CHAT_STREAM: '/langgraph/chat/stream',
+    WORKFLOW_STATE: '/langgraph/workflow/state',
+    CONVERSATION_FLOW: '/langgraph/analytics/conversation-flow',
+    CREATE_SESSION: '/langgraph/session/create',
+    SESSION_HISTORY: (sessionId: number) => `/langgraph/session/${sessionId}/history`,
+    USER_INSIGHTS: (userId: number) => `/langgraph/users/${userId}/insights`,
+    TEST_WORKFLOW: '/langgraph/test/workflow',
+  },
 };
 
 // 创建axios实例
@@ -198,77 +245,4 @@
     apiRequest.patch(url, data, config).then(res => res.data),
 };
 
-<<<<<<< HEAD
-export default api;
-=======
-// API端点常量
-export const API_ENDPOINTS = {
-  // 认证相关
-  AUTH: {
-    LOGIN: '/auth/login',
-    REGISTER: '/auth/register',
-    ME: '/auth/me',
-  },
-  
-  // 聊天相关
-  CHAT: {
-    SEND: '/chat',
-    SAFETY_CHECK: '/safety/check',
-    EDU_ASK: '/edu/ask',
-    EMOTION_SUPPORT: '/emotion/support',
-  },
-  
-  // 音频相关
-  AUDIO: {
-    TRANSCRIBE: '/audio/transcribe',
-    SYNTHESIZE: '/audio/synthesize',
-    PROCESS: '/audio/process',
-  },
-  
-  // 声纹相关
-  VOICE: {
-    REGISTER: '/voice/register',
-    VERIFY: '/voice/verify',
-  },
-  
-  // 记忆管理
-  MEMORY: {
-    MANAGE: '/memory/manage',
-  },
-  
-  // 用户相关
-  USERS: {
-    CONVERSATIONS: (userId: number) => `/users/${userId}/conversations`,
-    RECENT_CONVERSATIONS: (userId: number) => `/users/${userId}/conversations/recent`,
-    CONVERSATION_BY_AGENT: (userId: number, agentType: string) => `/users/${userId}/conversations/${agentType}`,
-    SECURITY_LOGS: (userId: number) => `/users/${userId}/security-logs`,
-    ACTIVITY_STATS: (userId: number) => `/users/${userId}/activity-stats`,
-    LEARNING_PROGRESS: (userId: number) => `/users/${userId}/learning-progress`,
-    CONTENT_FILTERS: (userId: number) => `/users/${userId}/content-filters`,
-    USAGE_LIMITS: (userId: number) => `/users/${userId}/usage-limits`,
-    SESSIONS: (userId: number) => `/users/${userId}/sessions`,
-  },
-  
-  // 会话相关
-  SESSIONS: {
-    INFO: (sessionId: number) => `/sessions/${sessionId}`,
-    DELETE: (sessionId: number) => `/sessions/${sessionId}`,
-    CONVERSATIONS: (sessionId: number) => `/sessions/${sessionId}/conversations`,
-    UPDATE_TITLE: (sessionId: number) => `/sessions/${sessionId}/title`,
-    ACTIVATE: (sessionId: number) => `/sessions/${sessionId}/activate`,
-    DEACTIVATE: (sessionId: number) => `/sessions/${sessionId}/deactivate`,
-  },
-
-  // LangGraph相关
-  LANGGRAPH: {
-    CHAT: '/langgraph/chat',
-    CHAT_STREAM: '/langgraph/chat/stream',
-    WORKFLOW_STATE: '/langgraph/workflow/state',
-    CONVERSATION_FLOW: '/langgraph/analytics/conversation-flow',
-    CREATE_SESSION: '/langgraph/session/create',
-    SESSION_HISTORY: (sessionId: number) => `/langgraph/session/${sessionId}/history`,
-    USER_INSIGHTS: (userId: number) => `/langgraph/users/${userId}/insights`,
-    TEST_WORKFLOW: '/langgraph/test/workflow',
-  },
-};
->>>>>>> a1ce61bc
+export default api;